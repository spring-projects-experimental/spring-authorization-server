/*
 * Copyright 2020-2021 the original author or authors.
 *
 * Licensed under the Apache License, Version 2.0 (the "License");
 * you may not use this file except in compliance with the License.
 * You may obtain a copy of the License at
 *
 *      https://www.apache.org/licenses/LICENSE-2.0
 *
 * Unless required by applicable law or agreed to in writing, software
 * distributed under the License is distributed on an "AS IS" BASIS,
 * WITHOUT WARRANTIES OR CONDITIONS OF ANY KIND, either express or implied.
 * See the License for the specific language governing permissions and
 * limitations under the License.
 */
package org.springframework.security.config.annotation.web.configurers.oauth2.server.authorization;

import java.net.URLEncoder;
import java.nio.charset.StandardCharsets;
import java.util.Base64;

import com.nimbusds.jose.jwk.JWKSet;
import com.nimbusds.jose.jwk.source.JWKSource;
import com.nimbusds.jose.proc.SecurityContext;
import org.junit.Before;
import org.junit.BeforeClass;
import org.junit.Rule;
import org.junit.Test;
import org.mockito.ArgumentCaptor;

import org.springframework.beans.factory.annotation.Autowired;
import org.springframework.context.annotation.Bean;
import org.springframework.context.annotation.Import;
import org.springframework.http.HttpHeaders;
import org.springframework.security.config.annotation.web.configuration.EnableWebSecurity;
import org.springframework.security.config.annotation.web.configuration.OAuth2AuthorizationServerConfiguration;
import org.springframework.security.config.test.SpringTestRule;
import org.springframework.security.oauth2.core.AbstractOAuth2Token;
import org.springframework.security.oauth2.core.OAuth2AccessToken;
import org.springframework.security.oauth2.core.OAuth2RefreshToken;
import org.springframework.security.oauth2.core.endpoint.OAuth2ParameterNames2;
import org.springframework.security.oauth2.jose.TestJwks;
import org.springframework.security.oauth2.server.authorization.OAuth2Authorization;
import org.springframework.security.oauth2.server.authorization.OAuth2AuthorizationService;
import org.springframework.security.oauth2.server.authorization.TestOAuth2Authorizations;
import org.springframework.security.oauth2.server.authorization.TokenType;
import org.springframework.security.oauth2.server.authorization.client.RegisteredClient;
import org.springframework.security.oauth2.server.authorization.client.RegisteredClientRepository;
import org.springframework.security.oauth2.server.authorization.client.TestRegisteredClients;
import org.springframework.security.oauth2.server.authorization.config.ProviderSettings;
import org.springframework.security.oauth2.server.authorization.web.OAuth2TokenRevocationEndpointFilter;
import org.springframework.test.web.servlet.MockMvc;
import org.springframework.test.web.servlet.request.MockMvcRequestBuilders;
import org.springframework.util.LinkedMultiValueMap;
import org.springframework.util.MultiValueMap;

import static org.assertj.core.api.Assertions.assertThat;
import static org.mockito.ArgumentMatchers.eq;
import static org.mockito.Mockito.mock;
import static org.mockito.Mockito.reset;
import static org.mockito.Mockito.verify;
import static org.mockito.Mockito.when;
import static org.springframework.test.web.servlet.result.MockMvcResultMatchers.status;

/**
 * Integration tests for the OAuth 2.0 Token Revocation endpoint.
 *
 * @author Joe Grandja
 */
public class OAuth2TokenRevocationTests {
	private static RegisteredClientRepository registeredClientRepository;
	private static OAuth2AuthorizationService authorizationService;
<<<<<<< HEAD
	private static CryptoKeySource keySource;
	private static ProviderSettings providerSettings;
=======
	private static JWKSource<SecurityContext> jwkSource;
>>>>>>> 12f4001c

	@Rule
	public final SpringTestRule spring = new SpringTestRule();

	@Autowired
	private MockMvc mvc;

	@BeforeClass
	public static void init() {
		registeredClientRepository = mock(RegisteredClientRepository.class);
		authorizationService = mock(OAuth2AuthorizationService.class);
<<<<<<< HEAD
		keySource = new StaticKeyGeneratingCryptoKeySource();
		providerSettings = new ProviderSettings().tokenRevocationEndpoint("/test/revoke");
=======
		JWKSet jwkSet = new JWKSet(TestJwks.DEFAULT_RSA_JWK);
		jwkSource = (jwkSelector, securityContext) -> jwkSelector.select(jwkSet);
>>>>>>> 12f4001c
	}

	@Before
	public void setup() {
		reset(registeredClientRepository);
		reset(authorizationService);
	}

	@Test
	public void requestWhenRevokeRefreshTokenThenRevoked() throws Exception {
		this.spring.register(AuthorizationServerConfiguration.class).autowire();

		RegisteredClient registeredClient = TestRegisteredClients.registeredClient().build();
		when(registeredClientRepository.findByClientId(eq(registeredClient.getClientId())))
				.thenReturn(registeredClient);

		OAuth2Authorization authorization = TestOAuth2Authorizations.authorization(registeredClient).build();
		OAuth2RefreshToken token = authorization.getTokens().getRefreshToken();
		TokenType tokenType = TokenType.REFRESH_TOKEN;
		when(authorizationService.findByToken(eq(token.getTokenValue()), eq(tokenType))).thenReturn(authorization);

		this.mvc.perform(MockMvcRequestBuilders.post(OAuth2TokenRevocationEndpointFilter.DEFAULT_TOKEN_REVOCATION_ENDPOINT_URI)
				.params(getTokenRevocationRequestParameters(token, tokenType))
				.header(HttpHeaders.AUTHORIZATION, "Basic " + encodeBasicAuth(
						registeredClient.getClientId(), registeredClient.getClientSecret())))
				.andExpect(status().isOk());

		verify(registeredClientRepository).findByClientId(eq(registeredClient.getClientId()));
		verify(authorizationService).findByToken(eq(token.getTokenValue()), eq(tokenType));

		ArgumentCaptor<OAuth2Authorization> authorizationCaptor = ArgumentCaptor.forClass(OAuth2Authorization.class);
		verify(authorizationService).save(authorizationCaptor.capture());

		OAuth2Authorization updatedAuthorization = authorizationCaptor.getValue();
		OAuth2RefreshToken refreshToken = updatedAuthorization.getTokens().getRefreshToken();
		assertThat(updatedAuthorization.getTokens().getTokenMetadata(refreshToken).isInvalidated()).isTrue();
		OAuth2AccessToken accessToken = updatedAuthorization.getTokens().getAccessToken();
		assertThat(updatedAuthorization.getTokens().getTokenMetadata(accessToken).isInvalidated()).isTrue();
	}

	@Test
	public void requestWhenRevokeAccessTokenThenRevoked() throws Exception {
		this.spring.register(AuthorizationServerConfiguration.class).autowire();

		RegisteredClient registeredClient = TestRegisteredClients.registeredClient().build();
		when(registeredClientRepository.findByClientId(eq(registeredClient.getClientId())))
				.thenReturn(registeredClient);

		OAuth2Authorization authorization = TestOAuth2Authorizations.authorization(registeredClient).build();
		OAuth2AccessToken token = authorization.getTokens().getAccessToken();
		TokenType tokenType = TokenType.ACCESS_TOKEN;
		when(authorizationService.findByToken(eq(token.getTokenValue()), eq(tokenType))).thenReturn(authorization);

		this.mvc.perform(MockMvcRequestBuilders.post(OAuth2TokenRevocationEndpointFilter.DEFAULT_TOKEN_REVOCATION_ENDPOINT_URI)
				.params(getTokenRevocationRequestParameters(token, tokenType))
				.header(HttpHeaders.AUTHORIZATION, "Basic " + encodeBasicAuth(
						registeredClient.getClientId(), registeredClient.getClientSecret())))
				.andExpect(status().isOk());

		verify(registeredClientRepository).findByClientId(eq(registeredClient.getClientId()));
		verify(authorizationService).findByToken(eq(token.getTokenValue()), eq(tokenType));

		ArgumentCaptor<OAuth2Authorization> authorizationCaptor = ArgumentCaptor.forClass(OAuth2Authorization.class);
		verify(authorizationService).save(authorizationCaptor.capture());

		OAuth2Authorization updatedAuthorization = authorizationCaptor.getValue();
		OAuth2AccessToken accessToken = updatedAuthorization.getTokens().getAccessToken();
		assertThat(updatedAuthorization.getTokens().getTokenMetadata(accessToken).isInvalidated()).isTrue();
		OAuth2RefreshToken refreshToken = updatedAuthorization.getTokens().getRefreshToken();
		assertThat(updatedAuthorization.getTokens().getTokenMetadata(refreshToken).isInvalidated()).isFalse();
	}

	@Test
	public void requestWhenCustomProviderSettingsThenOk() throws Exception {
		this.spring.register(AuthorizationServerConfigurationWithProviderSettings.class).autowire();

		RegisteredClient registeredClient = TestRegisteredClients.registeredClient().build();
		when(registeredClientRepository.findByClientId(eq(registeredClient.getClientId())))
				.thenReturn(registeredClient);

		OAuth2Authorization authorization = TestOAuth2Authorizations.authorization(registeredClient).build();
		OAuth2RefreshToken token = authorization.getTokens().getRefreshToken();
		TokenType tokenType = TokenType.REFRESH_TOKEN;
		when(authorizationService.findByToken(eq(token.getTokenValue()), eq(tokenType))).thenReturn(authorization);

		this.mvc.perform(MockMvcRequestBuilders.post(providerSettings.tokenRevocationEndpoint())
				.params(getTokenRevocationRequestParameters(token, tokenType))
				.header(HttpHeaders.AUTHORIZATION, "Basic " + encodeBasicAuth(
						registeredClient.getClientId(), registeredClient.getClientSecret())))
				.andExpect(status().isOk());
	}

	@Test
	public void requestWhenCustomProviderSettingsThenNotFound() throws Exception {
		this.spring.register(AuthorizationServerConfigurationWithProviderSettings.class).autowire();

		RegisteredClient registeredClient = TestRegisteredClients.registeredClient().build();
		when(registeredClientRepository.findByClientId(eq(registeredClient.getClientId())))
				.thenReturn(registeredClient);

		OAuth2Authorization authorization = TestOAuth2Authorizations.authorization(registeredClient).build();
		OAuth2RefreshToken token = authorization.getTokens().getRefreshToken();
		TokenType tokenType = TokenType.REFRESH_TOKEN;
		when(authorizationService.findByToken(eq(token.getTokenValue()), eq(tokenType))).thenReturn(authorization);

		this.mvc.perform(MockMvcRequestBuilders.post(OAuth2TokenRevocationEndpointFilter.DEFAULT_TOKEN_REVOCATION_ENDPOINT_URI)
				.params(getTokenRevocationRequestParameters(token, tokenType))
				.header(HttpHeaders.AUTHORIZATION, "Basic " + encodeBasicAuth(
						registeredClient.getClientId(), registeredClient.getClientSecret())))
				.andExpect(status().isNotFound());
	}

	private static MultiValueMap<String, String> getTokenRevocationRequestParameters(AbstractOAuth2Token token, TokenType tokenType) {
		MultiValueMap<String, String> parameters = new LinkedMultiValueMap<>();
		parameters.set(OAuth2ParameterNames2.TOKEN, token.getTokenValue());
		parameters.set(OAuth2ParameterNames2.TOKEN_TYPE_HINT, tokenType.getValue());
		return parameters;
	}

	private static String encodeBasicAuth(String clientId, String secret) throws Exception {
		clientId = URLEncoder.encode(clientId, StandardCharsets.UTF_8.name());
		secret = URLEncoder.encode(secret, StandardCharsets.UTF_8.name());
		String credentialsString = clientId + ":" + secret;
		byte[] encodedBytes = Base64.getEncoder().encode(credentialsString.getBytes(StandardCharsets.UTF_8));
		return new String(encodedBytes, StandardCharsets.UTF_8);
	}

	@EnableWebSecurity
	@Import(OAuth2AuthorizationServerConfiguration.class)
	static class AuthorizationServerConfiguration {

		@Bean
		RegisteredClientRepository registeredClientRepository() {
			return registeredClientRepository;
		}

		@Bean
		OAuth2AuthorizationService authorizationService() {
			return authorizationService;
		}

		@Bean
		JWKSource<SecurityContext> jwkSource() {
			return jwkSource;
		}
	}

	@EnableWebSecurity
	@Import(OAuth2AuthorizationServerConfiguration.class)
	static class AuthorizationServerConfigurationWithProviderSettings extends AuthorizationServerConfiguration {

		@Bean
		ProviderSettings providerSettings() {
			return providerSettings;
		}
	}

}<|MERGE_RESOLUTION|>--- conflicted
+++ resolved
@@ -70,12 +70,8 @@
 public class OAuth2TokenRevocationTests {
 	private static RegisteredClientRepository registeredClientRepository;
 	private static OAuth2AuthorizationService authorizationService;
-<<<<<<< HEAD
-	private static CryptoKeySource keySource;
+	private static JWKSource<SecurityContext> jwkSource;
 	private static ProviderSettings providerSettings;
-=======
-	private static JWKSource<SecurityContext> jwkSource;
->>>>>>> 12f4001c
 
 	@Rule
 	public final SpringTestRule spring = new SpringTestRule();
@@ -87,13 +83,9 @@
 	public static void init() {
 		registeredClientRepository = mock(RegisteredClientRepository.class);
 		authorizationService = mock(OAuth2AuthorizationService.class);
-<<<<<<< HEAD
-		keySource = new StaticKeyGeneratingCryptoKeySource();
-		providerSettings = new ProviderSettings().tokenRevocationEndpoint("/test/revoke");
-=======
 		JWKSet jwkSet = new JWKSet(TestJwks.DEFAULT_RSA_JWK);
 		jwkSource = (jwkSelector, securityContext) -> jwkSelector.select(jwkSet);
->>>>>>> 12f4001c
+		providerSettings = new ProviderSettings().tokenRevocationEndpoint("/test/revoke");
 	}
 
 	@Before
